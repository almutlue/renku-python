# -*- coding: utf-8 -*-
#
# Copyright 2018-2021- Swiss Data Science Center (SDSC)
# A partnership between École Polytechnique Fédérale de Lausanne (EPFL) and
# Eidgenössische Technische Hochschule Zürich (ETHZ).
#
# Licensed under the Apache License, Version 2.0 (the "License");
# you may not use this file except in compliance with the License.
# You may obtain a copy of the License at
#
#     http://www.apache.org/licenses/LICENSE-2.0
#
# Unless required by applicable law or agreed to in writing, software
# distributed under the License is distributed on an "AS IS" BASIS,
# WITHOUT WARRANTIES OR CONDITIONS OF ANY KIND, either express or implied.
# See the License for the specific language governing permissions and
# limitations under the License.
"""Clone a Renku repo along with all Renku-specific initializations."""

import os
from pathlib import Path

from git import GitCommandError, Repo

from renku.core import errors
from renku.core.management.githooks import install
from renku.core.models.git import GitURL


def _handle_git_exception(e, raise_git_except, progress):
    """Handle git exceptions."""
    if not raise_git_except:
        lines = progress.other_lines + progress.error_lines if progress else []
        error = "".join([f"\n\t{line}" for line in lines if line.strip()])
        message = f"Cannot clone remote Renku project: Git exited with code {e.status} and error message:\n {error}"
        raise errors.GitError(message)

    raise e


def clone(
    url,
    path=None,
    install_githooks=True,
    install_lfs=True,
    skip_smudge=True,
    recursive=True,
    depth=None,
    progress=None,
    config=None,
    raise_git_except=False,
    checkout_rev=None,
):
    """Clone Renku project repo, install Git hooks and LFS."""
    from renku.core.management.client import LocalClient

    path = path or GitURL.parse(url).name

    if isinstance(path, Path):
        path = str(path)

    # Clone the project
    if skip_smudge:
        os.environ["GIT_LFS_SKIP_SMUDGE"] = "1"

    try:
        # NOTE: Try to clone, assuming checkout_rev is a branch (if it is set)
        repo = Repo.clone_from(url, path, branch=checkout_rev, recursive=recursive, depth=depth, progress=progress)
    except GitCommandError as e:
        # NOTE: clone without branch set, in case checkout_rev was not a branch but a tag or commit
        if not checkout_rev:
            _handle_git_exception(e, raise_git_except, progress)

        try:
            repo = Repo.clone_from(url, path, recursive=recursive, depth=depth, progress=progress)
        except GitCommandError as e:
            _handle_git_exception(e, raise_git_except, progress)

        try:
            # NOTE: Now that we cloned successfully, try to checkout the checkout_rev
            repo.git.checkout(checkout_rev)
<<<<<<< HEAD
        elif checkout_rev:
            repo.git.checkout(b=checkout_rev)
    except GitCommandError as e:
        msg = str(e)
        if "is not a commit and a branch" in msg and "cannot be created from it" in msg:
            return repo, False  # NOTE: Project has no commits to check out
=======
        except GitCommandError as e:
            msg = str(e)
            if "is not a commit and a branch" in msg and "cannot be created from it" in msg:
                return repo, False  # NOTE: Project has no commits to check out

            raise
>>>>>>> c072286e

    try:
        repo.head.commit
    except ValueError:
        # NOTE: git repo has no head commit, which means it is empty/not a renku project
        return repo, False

    if config:
        config_writer = repo.config_writer()

        for key, value in config.items():
            key_path = key.split(".")
            key = key_path.pop()

            if not key_path or not key:
                raise errors.GitError("Cannot write to config. Section path or key is invalid.")

            config_writer.set_value(".".join(key_path), key, value)

        config_writer.release()

    client = LocalClient(path)

    if install_githooks:
        install(client=client, force=True)

    if install_lfs:
        command = ["git", "lfs", "install", "--local", "--force"]
        if skip_smudge:
            command += ["--skip-smudge"]
        try:
            repo.git.execute(command=command, with_exceptions=True)
        except GitCommandError as e:
            raise errors.GitError("Cannot install Git LFS") from e

    return repo, bool(client.project)<|MERGE_RESOLUTION|>--- conflicted
+++ resolved
@@ -79,21 +79,12 @@
         try:
             # NOTE: Now that we cloned successfully, try to checkout the checkout_rev
             repo.git.checkout(checkout_rev)
-<<<<<<< HEAD
-        elif checkout_rev:
-            repo.git.checkout(b=checkout_rev)
-    except GitCommandError as e:
-        msg = str(e)
-        if "is not a commit and a branch" in msg and "cannot be created from it" in msg:
-            return repo, False  # NOTE: Project has no commits to check out
-=======
         except GitCommandError as e:
             msg = str(e)
             if "is not a commit and a branch" in msg and "cannot be created from it" in msg:
                 return repo, False  # NOTE: Project has no commits to check out
 
             raise
->>>>>>> c072286e
 
     try:
         repo.head.commit
