{
    "_meta": {
        "hash": {
            "sha256": "f5d8dffaf9c45d85aab3bcff01b6f0c5081a21048b958dde5558942ccb3fa8fa"
        },
        "pipfile-spec": 6,
        "requires": {
            "python_version": "3.7"
        },
        "sources": [
            {
                "name": "pypi",
                "url": "https://pypi.org/simple",
                "verify_ssl": true
            }
        ]
    },
    "default": {
<<<<<<< HEAD
=======
        "appdirs": {
            "hashes": [
                "sha256:7d5d0167b2b1ba821647616af46a749d1c653740dd0d2415100fe26e27afdf41",
                "sha256:a841dacd6b99318a741b166adb07e19ee71a274450e68237b4650ca1055ab128"
            ],
            "version": "==1.4.4"
        },
        "argcomplete": {
            "hashes": [
                "sha256:17f01a9b9b9ece3e6b07058eae737ad6e10de8b4e149105f84614783913aba71",
                "sha256:de0e1282330940d52ea92a80fea2e4b9e0da1932aaa570f84d268939d1897b04"
            ],
            "version": "==1.12.2"
        },
        "attrs": {
            "hashes": [
                "sha256:26b54ddbbb9ee1d34d5d3668dd37d6cf74990ab23c828c2888dccdceee395594",
                "sha256:fce7fc47dfc976152e82d53ff92fa0407700c21acd20886a13777a0d20e655dc"
            ],
            "markers": "python_version >= '2.7' and python_version not in '3.0, 3.1, 3.2, 3.3'",
            "version": "==20.2.0"
        },
        "backrefs": {
            "hashes": [
                "sha256:1eacee5d32d20e4d29c69eed6422cc40e5cb21a77ae100d5cda6d0882c3d8b06",
                "sha256:4fba84bb1d3cf77fc1f70b020ba0bfdb545df89aeb17cfc5bfd98b202fdd66c1",
                "sha256:50480e6c12382d0431e6f564a9fd7fd21d16239d582a56422d9d5f465b35986a",
                "sha256:58ef3fc37eb6626ef525d05f9af75986b7eb77a37678fb224993c16c812e9bb4",
                "sha256:b66bd67bc715379915c76e70212a9fb71ff17b51a561ce49e717db5e80db2db2"
            ],
            "markers": "python_version >= '3.6'",
            "version": "==5.0.1"
        },
        "bagit": {
            "hashes": [
                "sha256:37df1330d2e8640c8dee8ab6d0073ac701f0614d25f5252f9e05263409cee60c",
                "sha256:d14dd7e373dd24d41f6748c42f123f7db77098dfa4a0125dbacb4c8bdf767c09"
            ],
            "version": "==1.8.1"
        },
        "bracex": {
            "hashes": [
                "sha256:01f715cd0ed7a622ec8b32322e715813f7574de531f09b70f6f3b2c10f682425",
                "sha256:64e2a6d14de9c8e022cf40539ac8468ba7c4b99550a2b05fc87fd20e392e568f"
            ],
            "markers": "python_version >= '3.6'",
            "version": "==2.1.1"
        },
        "cachecontrol": {
            "hashes": [
                "sha256:8f7829d92584f1f2360ebfff4517ee359787d5b7dfa2ef9579f871b628745a1e"
            ],
            "version": "==0.11.7"
        },
        "cachetools": {
            "hashes": [
                "sha256:1d9d5f567be80f7c07d765e21b814326d78c61eb0c3a637dffc0e5d1796cb2e2",
                "sha256:f469e29e7aa4cff64d8de4aad95ce76de8ea1125a16c68e0d93f65c3c3dc92e9"
            ],
            "markers": "python_version ~= '3.5'",
            "version": "==4.2.1"
        },
        "calamus": {
            "hashes": [
                "sha256:5311c5c1769d16f46a4270e68a72147f6141fe8b3a1e10c718ac9559925b6624",
                "sha256:981db6ecd8483c48725bf505c1164d5a531b698c78b14b9e9e8be693f6c9d63f"
            ],
            "markers": "python_version < '4.0' and python_full_version >= '3.6.1'",
            "version": "==0.3.7"
        },
        "certifi": {
            "hashes": [
                "sha256:1a4995114262bffbc2413b159f2a1a480c969de6e6eb13ee966d470af86af59c",
                "sha256:719a74fb9e33b9bd44cc7f3a8d94bc35e4049deebe19ba7d8e108280cfd59830"
            ],
            "version": "==2020.12.5"
        },
        "cffi": {
            "hashes": [
                "sha256:005a36f41773e148deac64b08f233873a4d0c18b053d37da83f6af4d9087b813",
                "sha256:0857f0ae312d855239a55c81ef453ee8fd24136eaba8e87a2eceba644c0d4c06",
                "sha256:1071534bbbf8cbb31b498d5d9db0f274f2f7a865adca4ae429e147ba40f73dea",
                "sha256:158d0d15119b4b7ff6b926536763dc0714313aa59e320ddf787502c70c4d4bee",
                "sha256:1f436816fc868b098b0d63b8920de7d208c90a67212546d02f84fe78a9c26396",
                "sha256:2894f2df484ff56d717bead0a5c2abb6b9d2bf26d6960c4604d5c48bbc30ee73",
                "sha256:29314480e958fd8aab22e4a58b355b629c59bf5f2ac2492b61e3dc06d8c7a315",
                "sha256:34eff4b97f3d982fb93e2831e6750127d1355a923ebaeeb565407b3d2f8d41a1",
                "sha256:35f27e6eb43380fa080dccf676dece30bef72e4a67617ffda586641cd4508d49",
                "sha256:3d3dd4c9e559eb172ecf00a2a7517e97d1e96de2a5e610bd9b68cea3925b4892",
                "sha256:43e0b9d9e2c9e5d152946b9c5fe062c151614b262fda2e7b201204de0b99e482",
                "sha256:48e1c69bbacfc3d932221851b39d49e81567a4d4aac3b21258d9c24578280058",
                "sha256:51182f8927c5af975fece87b1b369f722c570fe169f9880764b1ee3bca8347b5",
                "sha256:58e3f59d583d413809d60779492342801d6e82fefb89c86a38e040c16883be53",
                "sha256:5de7970188bb46b7bf9858eb6890aad302577a5f6f75091fd7cdd3ef13ef3045",
                "sha256:65fa59693c62cf06e45ddbb822165394a288edce9e276647f0046e1ec26920f3",
                "sha256:69e395c24fc60aad6bb4fa7e583698ea6cc684648e1ffb7fe85e3c1ca131a7d5",
                "sha256:6c97d7350133666fbb5cf4abdc1178c812cb205dc6f41d174a7b0f18fb93337e",
                "sha256:6e4714cc64f474e4d6e37cfff31a814b509a35cb17de4fb1999907575684479c",
                "sha256:72d8d3ef52c208ee1c7b2e341f7d71c6fd3157138abf1a95166e6165dd5d4369",
                "sha256:8ae6299f6c68de06f136f1f9e69458eae58f1dacf10af5c17353eae03aa0d827",
                "sha256:8b198cec6c72df5289c05b05b8b0969819783f9418e0409865dac47288d2a053",
                "sha256:99cd03ae7988a93dd00bcd9d0b75e1f6c426063d6f03d2f90b89e29b25b82dfa",
                "sha256:9cf8022fb8d07a97c178b02327b284521c7708d7c71a9c9c355c178ac4bbd3d4",
                "sha256:9de2e279153a443c656f2defd67769e6d1e4163952b3c622dcea5b08a6405322",
                "sha256:9e93e79c2551ff263400e1e4be085a1210e12073a31c2011dbbda14bda0c6132",
                "sha256:9ff227395193126d82e60319a673a037d5de84633f11279e336f9c0f189ecc62",
                "sha256:a465da611f6fa124963b91bf432d960a555563efe4ed1cc403ba5077b15370aa",
                "sha256:ad17025d226ee5beec591b52800c11680fca3df50b8b29fe51d882576e039ee0",
                "sha256:afb29c1ba2e5a3736f1c301d9d0abe3ec8b86957d04ddfa9d7a6a42b9367e396",
                "sha256:b85eb46a81787c50650f2392b9b4ef23e1f126313b9e0e9013b35c15e4288e2e",
                "sha256:bb89f306e5da99f4d922728ddcd6f7fcebb3241fc40edebcb7284d7514741991",
                "sha256:cbde590d4faaa07c72bf979734738f328d239913ba3e043b1e98fe9a39f8b2b6",
                "sha256:cd2868886d547469123fadc46eac7ea5253ea7fcb139f12e1dfc2bbd406427d1",
                "sha256:d42b11d692e11b6634f7613ad8df5d6d5f8875f5d48939520d351007b3c13406",
                "sha256:f2d45f97ab6bb54753eab54fffe75aaf3de4ff2341c9daee1987ee1837636f1d",
                "sha256:fd78e5fee591709f32ef6edb9a015b4aa1a5022598e36227500c8f4e02328d9c"
            ],
            "version": "==1.14.5"
        },
        "chardet": {
            "hashes": [
                "sha256:84ab92ed1c4d4f16916e05906b6b75a6c0fb5db821cc65e70cbd64a3e2a5eaae",
                "sha256:fc323ffcaeaed0e0a02bf4d117757b98aed530d9ed4531e3e15460124c106691"
            ],
            "version": "==3.0.4"
        },
        "click": {
            "hashes": [
                "sha256:d2b5255c7c6349bc1bd1e59e08cd12acbbd63ce649f2588755783aa94dfb6b1a",
                "sha256:dacca89f4bfadd5de3d7489b7c8a566eee0d3676333fbb50030263894c38c0dc"
            ],
            "markers": "python_version >= '2.7' and python_version not in '3.0, 3.1, 3.2, 3.3, 3.4'",
            "version": "==7.1.2"
        },
        "click-completion": {
            "hashes": [
                "sha256:5bf816b81367e638a190b6e91b50779007d14301b3f9f3145d68e3cade7bce86"
            ],
            "version": "==0.5.2"
        },
        "click-plugins": {
            "hashes": [
                "sha256:46ab999744a9d831159c3411bb0c79346d94a444df9a3a3742e9ed63645f264b",
                "sha256:5d262006d3222f5057fd81e1623d4443e41dcda5dc815c06b442aa3c02889fc8"
            ],
            "version": "==1.1.1"
        },
        "colorama": {
            "hashes": [
                "sha256:5941b2b48a20143d2267e95b1c2a7603ce057ee39fd88e7329b0c292aa16869b",
                "sha256:9f47eda37229f68eee03b24b9748937c7dc3868f906e8ba69fbcbdd3bc5dc3e2"
            ],
            "markers": "python_version >= '2.7' and python_version not in '3.0, 3.1, 3.2, 3.3, 3.4'",
            "version": "==0.4.4"
        },
        "coloredlogs": {
            "hashes": [
                "sha256:5e78691e2673a8e294499e1832bb13efcfb44a86b92e18109fa18951093218ab",
                "sha256:b7f630a8297a66984b6bae0f6a1b0e0afb9f2f6838ea3bfa58f50d3d13e133d6"
            ],
            "markers": "python_version >= '2.7' and python_version not in '3.0, 3.1, 3.2, 3.3, 3.4'",
            "version": "==15.0"
        },
        "commonmark": {
            "hashes": [
                "sha256:452f9dc859be7f06631ddcb328b6919c67984aca654e5fefb3914d54691aed60",
                "sha256:da2f38c92590f83de410ba1a3cbceafbc74fee9def35f9251ba9a971d6d66fd9"
            ],
            "version": "==0.9.1"
        },
        "cryptography": {
            "hashes": [
                "sha256:066bc53f052dfeda2f2d7c195cf16fb3e5ff13e1b6b7415b468514b40b381a5b",
                "sha256:0923ba600d00718d63a3976f23cab19aef10c1765038945628cd9be047ad0336",
                "sha256:2d32223e5b0ee02943f32b19245b61a62db83a882f0e76cc564e1cec60d48f87",
                "sha256:4169a27b818de4a1860720108b55a2801f32b6ae79e7f99c00d79f2a2822eeb7",
                "sha256:57ad77d32917bc55299b16d3b996ffa42a1c73c6cfa829b14043c561288d2799",
                "sha256:5ecf2bcb34d17415e89b546dbb44e73080f747e504273e4d4987630493cded1b",
                "sha256:600cf9bfe75e96d965509a4c0b2b183f74a4fa6f5331dcb40fb7b77b7c2484df",
                "sha256:66b57a9ca4b3221d51b237094b0303843b914b7d5afd4349970bb26518e350b0",
                "sha256:93cfe5b7ff006de13e1e89830810ecbd014791b042cbe5eec253be11ac2b28f3",
                "sha256:9e98b452132963678e3ac6c73f7010fe53adf72209a32854d55690acac3f6724",
                "sha256:df186fcbf86dc1ce56305becb8434e4b6b7504bc724b71ad7a3239e0c9d14ef2",
                "sha256:fec7fb46b10da10d9e1d078d1ff8ed9e05ae14f431fdbd11145edd0550b9a964"
            ],
            "markers": "python_version >= '3.6'",
            "version": "==3.4.6"
        },
        "cwlgen": {
            "hashes": [
                "sha256:8ee26cddc0f352dd485fc11696711b810b7b8bf4f4a39b33f481294fc0b0c2a0"
            ],
            "version": "==0.4.2"
        },
        "cwltool": {
            "hashes": [
                "sha256:161b841809860cc5b9212c23a5f70db8cac932895208c4bcdf1e4c11be2517f1",
                "sha256:db6ef5018c84ccff1856bca06b4a6065e02a50b4b21363527c26f9d584cd3889"
            ],
            "markers": "python_version >= '3.6' and python_version < '4.0'",
            "version": "==3.0.20210124104916"
        },
        "decorator": {
            "hashes": [
                "sha256:41fa54c2a0cc4ba648be4fd43cff00aedf5b9465c9bf18d64325bc225f08f760",
                "sha256:e3a62f0520172440ca0dcc823749319382e377f37f140a0b99ef45fecb84bfe7"
            ],
            "version": "==4.4.2"
        },
        "environ-config": {
            "hashes": [
                "sha256:0e300307520c1e6a5424018b7f70246a2c7f4cb5cc5cbbebccc6a982eb1767cb",
                "sha256:3167feda073bd3cd3457a3e5fa7c2836b6574c046cd0dcd79385ce3284e837bd"
            ],
            "version": "==20.1.0"
        },
        "filelock": {
            "hashes": [
                "sha256:18d82244ee114f543149c66a6e0c14e9c4f8a1044b5cdaadd0f82159d6a6ff59",
                "sha256:929b7d63ec5b7d6b71b0fa5ac14e030b3f70b75747cef1b10da9b879fef15836"
            ],
            "version": "==3.0.12"
        },
        "frozendict": {
            "hashes": [
                "sha256:774179f22db2ef8a106e9c38d4d1f8503864603db08de2e33be5b778230f6e45"
            ],
            "version": "==1.2"
        },
        "gitdb": {
            "hashes": [
                "sha256:91f36bfb1ab7949b3b40e23736db18231bf7593edada2ba5c3a174a7b23657ac",
                "sha256:c9e1f2d0db7ddb9a704c2a0217be31214e91a4fe1dea1efad19ae42ba0c285c9"
            ],
            "markers": "python_version >= '3.4'",
            "version": "==4.0.5"
        },
        "gitpython": {
            "hashes": [
                "sha256:42dbefd8d9e2576c496ed0059f3103dcef7125b9ce16f9d5f9c834aed44a1dac",
                "sha256:867ec3dfb126aac0f8296b19fb63b8c4a399f32b4b6fafe84c4b10af5fa9f7b5"
            ],
            "markers": "python_version >= '3.4'",
            "version": "==3.1.12"
        },
        "humanfriendly": {
            "hashes": [
                "sha256:066562956639ab21ff2676d1fda0b5987e985c534fc76700a19bd54bcb81121d",
                "sha256:d5c731705114b9ad673754f3317d9fa4c23212f36b29bdc4272a892eafc9bc72"
            ],
            "markers": "python_version >= '2.7' and python_version not in '3.0, 3.1, 3.2, 3.3, 3.4'",
            "version": "==9.1"
        },
        "humanize": {
            "hashes": [
                "sha256:8ee358ea6c23de896b9d1925ebe6a8504bb2ba7e98d5ccf4d07ab7f3b28f3819",
                "sha256:fd5b32945687443d5b8bc1e02fad027da1d293a9e963b3450122ad98ef534f21"
            ],
            "markers": "python_version >= '3.5'",
            "version": "==2.6.0"
        },
        "idna": {
            "hashes": [
                "sha256:b307872f855b18632ce0c21c5e45be78c0ea7ae4c15c828c20788b26921eb3f6",
                "sha256:b97d804b1e9b523befed77c48dacec60e6dcb0b5391d57af6a65a312a90648c0"
            ],
            "markers": "python_version >= '2.7' and python_version not in '3.0, 3.1, 3.2, 3.3'",
            "version": "==2.10"
        },
        "importlib-metadata": {
            "hashes": [
                "sha256:18d5ff601069f98d5d605b6a4b50c18a34811d655c55548adc833e687289acde",
                "sha256:407d13f55dc6f2a844e62325d18ad7019a436c4bfcaee34cda35f2be6e7c3e34"
            ],
            "markers": "python_version == '3.7' and python_version < '3.8'",
            "version": "==3.7.2"
        },
        "isodate": {
            "hashes": [
                "sha256:2e364a3d5759479cdb2d37cce6b9376ea504db2ff90252a2e5b7cc89cc9ff2d8",
                "sha256:aa4d33c06640f5352aca96e4b81afd8ab3b47337cc12089822d6f322ac772c81"
            ],
            "version": "==0.6.0"
        },
        "jinja2": {
            "hashes": [
                "sha256:89aab215427ef59c34ad58735269eb58b1a5808103067f7bb9d5836c651b3bb0",
                "sha256:f0a4641d3cf955324a89c04f3d94663aa4d638abe8f733ecd3582848e1c37035"
            ],
            "markers": "python_version >= '2.7' and python_version not in '3.0, 3.1, 3.2, 3.3, 3.4'",
            "version": "==2.11.2"
        },
        "lazy-object-proxy": {
            "hashes": [
                "sha256:1d33d6f789697f401b75ce08e73b1de567b947740f768376631079290118ad39",
                "sha256:2f2de8f8ac0be3e40d17730e0600619d35c78c13a099ea91ef7fb4ad944ce694",
                "sha256:3782931963dc89e0e9a0ae4348b44762e868ea280e4f8c233b537852a8996ab9",
                "sha256:37d9c34b96cca6787fe014aeb651217944a967a5b165e2cacb6b858d2997ab84",
                "sha256:38c3865bd220bd983fcaa9aa11462619e84a71233bafd9c880f7b1cb753ca7fa",
                "sha256:429c4d1862f3fc37cd56304d880f2eae5bd0da83bdef889f3bd66458aac49128",
                "sha256:522b7c94b524389f4a4094c4bf04c2b02228454ddd17c1a9b2801fac1d754871",
                "sha256:57fb5c5504ddd45ed420b5b6461a78f58cbb0c1b0cbd9cd5a43ad30a4a3ee4d0",
                "sha256:5944a9b95e97de1980c65f03b79b356f30a43de48682b8bdd90aa5089f0ec1f4",
                "sha256:6f4e5e68b7af950ed7fdb594b3f19a0014a3ace0fedb86acb896e140ffb24302",
                "sha256:71a1ef23f22fa8437974b2d60fedb947c99a957ad625f83f43fd3de70f77f458",
                "sha256:8a44e9901c0555f95ac401377032f6e6af66d8fc1fbfad77a7a8b1a826e0b93c",
                "sha256:b6577f15d5516d7d209c1a8cde23062c0f10625f19e8dc9fb59268859778d7d7",
                "sha256:c8fe2d6ff0ff583784039d0255ea7da076efd08507f2be6f68583b0da32e3afb",
                "sha256:cadfa2c2cf54d35d13dc8d231253b7985b97d629ab9ca6e7d672c35539d38163",
                "sha256:cd1bdace1a8762534e9a36c073cd54e97d517a17d69a17985961265be6d22847",
                "sha256:ddbdcd10eb999d7ab292677f588b658372aadb9a52790f82484a37127a390108",
                "sha256:e7273c64bccfd9310e9601b8f4511d84730239516bada26a0c9846c9697617ef",
                "sha256:e7428977763150b4cf83255625a80a23dfdc94d43be7791ce90799d446b4e26f",
                "sha256:e960e8be509e8d6d618300a6c189555c24efde63e85acaf0b14b2cd1ac743315",
                "sha256:ecb5dd5990cec6e7f5c9c1124a37cb2c710c6d69b0c1a5c4aa4b35eba0ada068",
                "sha256:ef3f5e288aa57b73b034ce9c1f1ac753d968f9069cd0742d1d69c698a0167166",
                "sha256:fa5b2dee0e231fa4ad117be114251bdfe6afe39213bd629d43deb117b6a6c40a",
                "sha256:fa7fb7973c622b9e725bee1db569d2c2ee64d2f9a089201c5e8185d482c7352d"
            ],
            "markers": "python_version >= '2.7' and python_version not in '3.0, 3.1, 3.2, 3.3, 3.4'",
            "version": "==1.5.2"
        },
        "lockfile": {
            "hashes": [
                "sha256:6aed02de03cba24efabcd600b30540140634fc06cfa603822d508d5361e9f799",
                "sha256:6c3cb24f344923d30b2785d5ad75182c8ea7ac1b6171b08657258ec7429d50fa"
            ],
            "version": "==0.12.2"
        },
        "lxml": {
            "hashes": [
                "sha256:0448576c148c129594d890265b1a83b9cd76fd1f0a6a04620753d9a6bcfd0a4d",
                "sha256:127f76864468d6630e1b453d3ffbbd04b024c674f55cf0a30dc2595137892d37",
                "sha256:1471cee35eba321827d7d53d104e7b8c593ea3ad376aa2df89533ce8e1b24a01",
                "sha256:2363c35637d2d9d6f26f60a208819e7eafc4305ce39dc1d5005eccc4593331c2",
                "sha256:2e5cc908fe43fe1aa299e58046ad66981131a66aea3129aac7770c37f590a644",
                "sha256:2e6fd1b8acd005bd71e6c94f30c055594bbd0aa02ef51a22bbfa961ab63b2d75",
                "sha256:366cb750140f221523fa062d641393092813b81e15d0e25d9f7c6025f910ee80",
                "sha256:42ebca24ba2a21065fb546f3e6bd0c58c3fe9ac298f3a320147029a4850f51a2",
                "sha256:4e751e77006da34643ab782e4a5cc21ea7b755551db202bc4d3a423b307db780",
                "sha256:4fb85c447e288df535b17ebdebf0ec1cf3a3f1a8eba7e79169f4f37af43c6b98",
                "sha256:50c348995b47b5a4e330362cf39fc503b4a43b14a91c34c83b955e1805c8e308",
                "sha256:535332fe9d00c3cd455bd3dd7d4bacab86e2d564bdf7606079160fa6251caacf",
                "sha256:535f067002b0fd1a4e5296a8f1bf88193080ff992a195e66964ef2a6cfec5388",
                "sha256:5be4a2e212bb6aa045e37f7d48e3e1e4b6fd259882ed5a00786f82e8c37ce77d",
                "sha256:60a20bfc3bd234d54d49c388950195d23a5583d4108e1a1d47c9eef8d8c042b3",
                "sha256:648914abafe67f11be7d93c1a546068f8eff3c5fa938e1f94509e4a5d682b2d8",
                "sha256:681d75e1a38a69f1e64ab82fe4b1ed3fd758717bed735fb9aeaa124143f051af",
                "sha256:68a5d77e440df94011214b7db907ec8f19e439507a70c958f750c18d88f995d2",
                "sha256:69a63f83e88138ab7642d8f61418cf3180a4d8cd13995df87725cb8b893e950e",
                "sha256:6e4183800f16f3679076dfa8abf2db3083919d7e30764a069fb66b2b9eff9939",
                "sha256:6fd8d5903c2e53f49e99359b063df27fdf7acb89a52b6a12494208bf61345a03",
                "sha256:791394449e98243839fa822a637177dd42a95f4883ad3dec2a0ce6ac99fb0a9d",
                "sha256:7a7669ff50f41225ca5d6ee0a1ec8413f3a0d8aa2b109f86d540887b7ec0d72a",
                "sha256:7e9eac1e526386df7c70ef253b792a0a12dd86d833b1d329e038c7a235dfceb5",
                "sha256:7ee8af0b9f7de635c61cdd5b8534b76c52cd03536f29f51151b377f76e214a1a",
                "sha256:8246f30ca34dc712ab07e51dc34fea883c00b7ccb0e614651e49da2c49a30711",
                "sha256:8c88b599e226994ad4db29d93bc149aa1aff3dc3a4355dd5757569ba78632bdf",
                "sha256:923963e989ffbceaa210ac37afc9b906acebe945d2723e9679b643513837b089",
                "sha256:94d55bd03d8671686e3f012577d9caa5421a07286dd351dfef64791cf7c6c505",
                "sha256:97db258793d193c7b62d4e2586c6ed98d51086e93f9a3af2b2034af01450a74b",
                "sha256:a9d6bc8642e2c67db33f1247a77c53476f3a166e09067c0474facb045756087f",
                "sha256:cd11c7e8d21af997ee8079037fff88f16fda188a9776eb4b81c7e4c9c0a7d7fc",
                "sha256:d8d3d4713f0c28bdc6c806a278d998546e8efc3498949e3ace6e117462ac0a5e",
                "sha256:e0bfe9bb028974a481410432dbe1b182e8191d5d40382e5b8ff39cdd2e5c5931",
                "sha256:f4822c0660c3754f1a41a655e37cb4dbbc9be3d35b125a37fab6f82d47674ebc",
                "sha256:f83d281bb2a6217cd806f4cf0ddded436790e66f393e124dfe9731f6b3fb9afe",
                "sha256:fc37870d6716b137e80d19241d0e2cff7a7643b925dfa49b4c8ebd1295eb506e"
            ],
            "markers": "python_version >= '2.7' and python_version not in '3.0, 3.1, 3.2, 3.3, 3.4'",
            "version": "==4.6.2"
        },
        "markupsafe": {
            "hashes": [
                "sha256:00bc623926325b26bb9605ae9eae8a215691f33cae5df11ca5424f06f2d1f473",
                "sha256:09027a7803a62ca78792ad89403b1b7a73a01c8cb65909cd876f7fcebd79b161",
                "sha256:09c4b7f37d6c648cb13f9230d847adf22f8171b1ccc4d5682398e77f40309235",
                "sha256:1027c282dad077d0bae18be6794e6b6b8c91d58ed8a8d89a89d59693b9131db5",
                "sha256:13d3144e1e340870b25e7b10b98d779608c02016d5184cfb9927a9f10c689f42",
                "sha256:195d7d2c4fbb0ee8139a6cf67194f3973a6b3042d742ebe0a9ed36d8b6f0c07f",
                "sha256:22c178a091fc6630d0d045bdb5992d2dfe14e3259760e713c490da5323866c39",
                "sha256:24982cc2533820871eba85ba648cd53d8623687ff11cbb805be4ff7b4c971aff",
                "sha256:29872e92839765e546828bb7754a68c418d927cd064fd4708fab9fe9c8bb116b",
                "sha256:2beec1e0de6924ea551859edb9e7679da6e4870d32cb766240ce17e0a0ba2014",
                "sha256:3b8a6499709d29c2e2399569d96719a1b21dcd94410a586a18526b143ec8470f",
                "sha256:43a55c2930bbc139570ac2452adf3d70cdbb3cfe5912c71cdce1c2c6bbd9c5d1",
                "sha256:46c99d2de99945ec5cb54f23c8cd5689f6d7177305ebff350a58ce5f8de1669e",
                "sha256:500d4957e52ddc3351cabf489e79c91c17f6e0899158447047588650b5e69183",
                "sha256:535f6fc4d397c1563d08b88e485c3496cf5784e927af890fb3c3aac7f933ec66",
                "sha256:596510de112c685489095da617b5bcbbac7dd6384aeebeda4df6025d0256a81b",
                "sha256:62fe6c95e3ec8a7fad637b7f3d372c15ec1caa01ab47926cfdf7a75b40e0eac1",
                "sha256:6788b695d50a51edb699cb55e35487e430fa21f1ed838122d722e0ff0ac5ba15",
                "sha256:6dd73240d2af64df90aa7c4e7481e23825ea70af4b4922f8ede5b9e35f78a3b1",
                "sha256:6f1e273a344928347c1290119b493a1f0303c52f5a5eae5f16d74f48c15d4a85",
                "sha256:6fffc775d90dcc9aed1b89219549b329a9250d918fd0b8fa8d93d154918422e1",
                "sha256:717ba8fe3ae9cc0006d7c451f0bb265ee07739daf76355d06366154ee68d221e",
                "sha256:79855e1c5b8da654cf486b830bd42c06e8780cea587384cf6545b7d9ac013a0b",
                "sha256:7c1699dfe0cf8ff607dbdcc1e9b9af1755371f92a68f706051cc8c37d447c905",
                "sha256:7fed13866cf14bba33e7176717346713881f56d9d2bcebab207f7a036f41b850",
                "sha256:84dee80c15f1b560d55bcfe6d47b27d070b4681c699c572af2e3c7cc90a3b8e0",
                "sha256:88e5fcfb52ee7b911e8bb6d6aa2fd21fbecc674eadd44118a9cc3863f938e735",
                "sha256:8defac2f2ccd6805ebf65f5eeb132adcf2ab57aa11fdf4c0dd5169a004710e7d",
                "sha256:98bae9582248d6cf62321dcb52aaf5d9adf0bad3b40582925ef7c7f0ed85fceb",
                "sha256:98c7086708b163d425c67c7a91bad6e466bb99d797aa64f965e9d25c12111a5e",
                "sha256:9add70b36c5666a2ed02b43b335fe19002ee5235efd4b8a89bfcf9005bebac0d",
                "sha256:9bf40443012702a1d2070043cb6291650a0841ece432556f784f004937f0f32c",
                "sha256:a6a744282b7718a2a62d2ed9d993cad6f5f585605ad352c11de459f4108df0a1",
                "sha256:acf08ac40292838b3cbbb06cfe9b2cb9ec78fce8baca31ddb87aaac2e2dc3bc2",
                "sha256:ade5e387d2ad0d7ebf59146cc00c8044acbd863725f887353a10df825fc8ae21",
                "sha256:b00c1de48212e4cc9603895652c5c410df699856a2853135b3967591e4beebc2",
                "sha256:b1282f8c00509d99fef04d8ba936b156d419be841854fe901d8ae224c59f0be5",
                "sha256:b1dba4527182c95a0db8b6060cc98ac49b9e2f5e64320e2b56e47cb2831978c7",
                "sha256:b2051432115498d3562c084a49bba65d97cf251f5a331c64a12ee7e04dacc51b",
                "sha256:b7d644ddb4dbd407d31ffb699f1d140bc35478da613b441c582aeb7c43838dd8",
                "sha256:ba59edeaa2fc6114428f1637ffff42da1e311e29382d81b339c1817d37ec93c6",
                "sha256:bf5aa3cbcfdf57fa2ee9cd1822c862ef23037f5c832ad09cfea57fa846dec193",
                "sha256:c8716a48d94b06bb3b2524c2b77e055fb313aeb4ea620c8dd03a105574ba704f",
                "sha256:caabedc8323f1e93231b52fc32bdcde6db817623d33e100708d9a68e1f53b26b",
                "sha256:cd5df75523866410809ca100dc9681e301e3c27567cf498077e8551b6d20e42f",
                "sha256:cdb132fc825c38e1aeec2c8aa9338310d29d337bebbd7baa06889d09a60a1fa2",
                "sha256:d53bc011414228441014aa71dbec320c66468c1030aae3a6e29778a3382d96e5",
                "sha256:d73a845f227b0bfe8a7455ee623525ee656a9e2e749e4742706d80a6065d5e2c",
                "sha256:d9be0ba6c527163cbed5e0857c451fcd092ce83947944d6c14bc95441203f032",
                "sha256:e249096428b3ae81b08327a63a485ad0878de3fb939049038579ac0ef61e17e7",
                "sha256:e8313f01ba26fbbe36c7be1966a7b7424942f670f38e666995b88d012765b9be",
                "sha256:feb7b34d6325451ef96bc0e36e1a6c0c1c64bc1fbec4b854f4529e51887b1621"
            ],
            "markers": "python_version >= '2.7' and python_version not in '3.0, 3.1, 3.2, 3.3'",
            "version": "==1.1.1"
        },
        "marshmallow": {
            "hashes": [
                "sha256:4ab2fdb7f36eb61c3665da67a7ce281c8900db08d72ba6bf0e695828253581f7",
                "sha256:eca81d53aa4aafbc0e20566973d0d2e50ce8bf0ee15165bb799bec0df1e50177"
            ],
            "markers": "python_version >= '3.5'",
            "version": "==3.10.0"
        },
        "mistune": {
            "hashes": [
                "sha256:59a3429db53c50b5c6bcc8a07f8848cb00d7dc8bdb431a4ab41920d201d4756e",
                "sha256:88a1051873018da288eee8538d476dffe1262495144b33ecb586c4ab266bb8d4"
            ],
            "version": "==0.8.4"
        },
        "mypy-extensions": {
            "hashes": [
                "sha256:090fedd75945a69ae91ce1303b5824f428daf5a028d2f6ab8a299250a846f15d",
                "sha256:2d82818f5bb3e369420cb3c4060a7970edba416647068eb4c5343488a6c604a8"
            ],
            "version": "==0.4.3"
        },
        "ndg-httpsclient": {
            "hashes": [
                "sha256:d2c7225f6a1c6cf698af4ebc962da70178a99bcde24ee6d1961c4f3338130d57",
                "sha256:d72faed0376ab039736c2ba12e30695e2788c4aa569c9c3e3d72131de2592210",
                "sha256:dd174c11d971b6244a891f7be2b32ca9853d3797a72edb34fa5d7b07d8fff7d4"
            ],
            "version": "==0.5.1"
        },
        "networkx": {
            "hashes": [
                "sha256:7978955423fbc9639c10498878be59caf99b44dc304c2286162fd24b458c1602",
                "sha256:8c5812e9f798d37c50570d15c4a69d5710a18d77bafc903ee9c5fba7454c616c"
            ],
            "markers": "python_version >= '3.6'",
            "version": "==2.5"
        },
        "owlrl": {
            "hashes": [
                "sha256:2ad753f5ba6d1fe2d88bf36f427df31553f2eaa0283692e3cd06cab20ac8aec3",
                "sha256:efdebe76cf9ad148f316a9ae92e898e12b3b3690bd90218c898a2b676955b266"
            ],
            "version": "==5.2.1"
        },
        "pathspec": {
            "hashes": [
                "sha256:7d91249d21749788d07a2d0f94147accd8f845507400749ea19c1ec9054a12b0",
                "sha256:da45173eb3a6f2a5a487efba21f050af2b41948be6ab52b6a1e3ff22bb8b7061"
            ],
            "version": "==0.8.0"
        },
        "patool": {
            "hashes": [
                "sha256:3f642549c9a78f5b8bef1af92df385b521d360520d1f34e4dba3fd1dee2a21bc",
                "sha256:e3180cf8bfe13bedbcf6f5628452fca0c2c84a3b5ae8c2d3f55720ea04cb1097"
            ],
            "version": "==1.12"
        },
        "pluggy": {
            "hashes": [
                "sha256:15b2acde666561e1298d71b523007ed7364de07029219b604cf808bfa1c765b0",
                "sha256:966c145cd83c96502c3c3868f50408687b38434af77734af1e9ca461a4081d2d"
            ],
            "markers": "python_version >= '2.7' and python_version not in '3.0, 3.1, 3.2, 3.3'",
            "version": "==0.13.1"
        },
        "portalocker": {
            "hashes": [
                "sha256:afa66c85041d7bac1532acb74ff26cc2406472dcf7145c90c31ff8ca4f1cc146",
                "sha256:e5f6ffb2f360e9aef615a7c284143d2a93bb640c62e8e45a703e6083fc5aa114"
            ],
            "version": "==2.2.1"
        },
        "prov": {
            "hashes": [
                "sha256:5c930cbbd05424aa3066d336dc31d314dd9fa0280caeab064288e592ed716bea",
                "sha256:7a2d72b0df43cd9c6e374d815c8ce3cd5ca371d54f98f837853ac9fcc98aee4c"
            ],
            "version": "==1.5.1"
        },
        "psutil": {
            "hashes": [
                "sha256:0ee3c36428f160d2d8fce3c583a0353e848abb7de9732c50cf3356dd49ad63f8",
                "sha256:10512b46c95b02842c225f58fa00385c08fa00c68bac7da2d9a58ebe2c517498",
                "sha256:4080869ed93cce662905b029a1770fe89c98787e543fa7347f075ade761b19d6",
                "sha256:5e9d0f26d4194479a13d5f4b3798260c20cecf9ac9a461e718eb59ea520a360c",
                "sha256:66c18ca7680a31bf16ee22b1d21b6397869dda8059dbdb57d9f27efa6615f195",
                "sha256:68d36986ded5dac7c2dcd42f2682af1db80d4bce3faa126a6145c1637e1b559f",
                "sha256:90990af1c3c67195c44c9a889184f84f5b2320dce3ee3acbd054e3ba0b4a7beb",
                "sha256:a5b120bb3c0c71dfe27551f9da2f3209a8257a178ed6c628a819037a8df487f1",
                "sha256:d8a82162f23c53b8525cf5f14a355f5d1eea86fa8edde27287dd3a98399e4fdf",
                "sha256:f2018461733b23f308c298653c8903d32aaad7873d25e1d228765e91ae42c3f2",
                "sha256:ff1977ba1a5f71f89166d5145c3da1cea89a0fdb044075a12c720ee9123ec818"
            ],
            "markers": "python_version >= '2.6' and python_version not in '3.0, 3.1, 3.2, 3.3'",
            "version": "==5.7.2"
        },
        "pyasn1": {
            "hashes": [
                "sha256:014c0e9976956a08139dc0712ae195324a75e142284d5f87f1a87ee1b068a359",
                "sha256:03840c999ba71680a131cfaee6fab142e1ed9bbd9c693e285cc6aca0d555e576",
                "sha256:0458773cfe65b153891ac249bcf1b5f8f320b7c2ce462151f8fa74de8934becf",
                "sha256:08c3c53b75eaa48d71cf8c710312316392ed40899cb34710d092e96745a358b7",
                "sha256:39c7e2ec30515947ff4e87fb6f456dfc6e84857d34be479c9d4a4ba4bf46aa5d",
                "sha256:5c9414dcfede6e441f7e8f81b43b34e834731003427e5b09e4e00e3172a10f00",
                "sha256:6e7545f1a61025a4e58bb336952c5061697da694db1cae97b116e9c46abcf7c8",
                "sha256:78fa6da68ed2727915c4767bb386ab32cdba863caa7dbe473eaae45f9959da86",
                "sha256:7ab8a544af125fb704feadb008c99a88805126fb525280b2270bb25cc1d78a12",
                "sha256:99fcc3c8d804d1bc6d9a099921e39d827026409a58f2a720dcdb89374ea0c776",
                "sha256:aef77c9fb94a3ac588e87841208bdec464471d9871bd5050a287cc9a475cd0ba",
                "sha256:e89bf84b5437b532b0803ba5c9a5e054d21fec423a89952a74f87fa2c9b7bce2",
                "sha256:fec3e9d8e36808a28efb59b489e4528c10ad0f480e57dcc32b4de5c9d8c9fdf3"
            ],
            "version": "==0.4.8"
        },
        "pycparser": {
            "hashes": [
                "sha256:2d475327684562c3a96cc71adf7dc8c4f0565175cf86b6d7a404ff4c771f15f0",
                "sha256:7582ad22678f0fcd81102833f60ef8d0e57288b6b5fb00323d101be910e35705"
            ],
            "markers": "python_version >= '2.7' and python_version not in '3.0, 3.1, 3.2, 3.3'",
            "version": "==2.20"
        },
        "pydot": {
            "hashes": [
                "sha256:248081a39bcb56784deb018977e428605c1c758f10897a339fce1dd728ff007d",
                "sha256:66c98190c65b8d2e2382a441b4c0edfdb4f4c025ef9cb9874de478fb0793a451"
            ],
            "markers": "python_version >= '2.7' and python_version not in '3.0, 3.1, 3.2, 3.3'",
            "version": "==1.4.2"
        },
        "pygments": {
            "hashes": [
                "sha256:2656e1a6edcdabf4275f9a3640db59fd5de107d88e8663c5d4e9a0fa62f77f94",
                "sha256:534ef71d539ae97d4c3a4cf7d6f110f214b0e687e92f9cb9d2a3b0d3101289c8"
            ],
            "markers": "python_version >= '3.5'",
            "version": "==2.8.1"
        },
        "pyjwt": {
            "hashes": [
                "sha256:5c2ff2eb27d7e342dfc3cafcc16412781f06db2690fbef81922b0172598f085b",
                "sha256:7a2b271c6dac2fda9e0c33d176c4253faba2c6c6b3a99c7f28a32c3c97522779"
            ],
            "markers": "python_version >= '3.6'",
            "version": "==2.0.0"
        },
        "pyld": {
            "hashes": [
                "sha256:287445f888c3a332ccbd20a14844c66c2fcbaeab3c99acd506a0788e2ebb2f82"
            ],
            "version": "==2.0.3"
        },
        "pyopenssl": {
            "hashes": [
                "sha256:621880965a720b8ece2f1b2f54ea2071966ab00e2970ad2ce11d596102063504",
                "sha256:9a24494b2602aaf402be5c9e30a0b82d4a5c67528fe8fb475e3f3bc00dd69507"
            ],
            "version": "==19.1.0"
        },
        "pyparsing": {
            "hashes": [
                "sha256:c203ec8783bf771a155b207279b9bccb8dea02d8f0c9e5f8ead507bc3246ecc1",
                "sha256:ef9d7589ef3c200abe66653d3f1ab1033c3c419ae9b9bdb1240a85b024efc88b"
            ],
            "markers": "python_version >= '2.6' and python_version not in '3.0, 3.1, 3.2, 3.3'",
            "version": "==2.4.7"
        },
        "pyshacl": {
            "hashes": [
                "sha256:74739aa88dcdb161849f769d28e3a14ed0b01eb8256a21cc2941a27dc80e70af",
                "sha256:d551c0e5842f30151b3e398407f5ffc8250e602add925f0bb31bce5771419169"
            ],
            "version": "==0.11.3.post1"
        },
        "python-dateutil": {
            "hashes": [
                "sha256:73ebfe9dbf22e832286dafa60473e4cd239f8592f699aa5adaf10050e6e1823c",
                "sha256:75bb3f31ea686f1197762692a9ee6a7550b59fc6ca3a1f4b5d7e32fb98e2da2a"
            ],
            "markers": "python_version >= '2.7' and python_version not in '3.0, 3.1, 3.2, 3.3'",
            "version": "==2.8.1"
        },
        "python-editor": {
            "hashes": [
                "sha256:1bf6e860a8ad52a14c3ee1252d5dc25b2030618ed80c022598f00176adc8367d",
                "sha256:51fda6bcc5ddbbb7063b2af7509e43bd84bfc32a4ff71349ec7847713882327b",
                "sha256:5f98b069316ea1c2ed3f67e7f5df6c0d8f10b689964a4a811ff64f0106819ec8",
                "sha256:c3da2053dbab6b29c94e43c486ff67206eafbe7eb52dbec7390b5e2fb05aac77",
                "sha256:ea87e17f6ec459e780e4221f295411462e0d0810858e055fc514684350a2f522"
            ],
            "version": "==1.0.4"
        },
        "pyyaml": {
            "hashes": [
                "sha256:06a0d7ba600ce0b2d2fe2e78453a470b5a6e000a985dd4a4e54e436cc36b0e97",
                "sha256:240097ff019d7c70a4922b6869d8a86407758333f02203e0fc6ff79c5dcede76",
                "sha256:4f4b913ca1a7319b33cfb1369e91e50354d6f07a135f3b901aca02aa95940bd2",
                "sha256:6034f55dab5fea9e53f436aa68fa3ace2634918e8b5994d82f3621c04ff5ed2e",
                "sha256:69f00dca373f240f842b2931fb2c7e14ddbacd1397d57157a9b005a6a9942648",
                "sha256:73f099454b799e05e5ab51423c7bcf361c58d3206fa7b0d555426b1f4d9a3eaf",
                "sha256:74809a57b329d6cc0fdccee6318f44b9b8649961fa73144a98735b0aaf029f1f",
                "sha256:7739fc0fa8205b3ee8808aea45e968bc90082c10aef6ea95e855e10abf4a37b2",
                "sha256:95f71d2af0ff4227885f7a6605c37fd53d3a106fcab511b8860ecca9fcf400ee",
                "sha256:ad9c67312c84def58f3c04504727ca879cb0013b2517c85a9a253f0cb6380c0a",
                "sha256:b8eac752c5e14d3eca0e6dd9199cd627518cb5ec06add0de9d32baeee6fe645d",
                "sha256:cc8955cfbfc7a115fa81d85284ee61147059a753344bc51098f3ccd69b0d7e0c",
                "sha256:d13155f591e6fcc1ec3b30685d50bf0711574e2c0dfffd7644babf8b5102ca1a"
            ],
            "version": "==5.3.1"
        },
        "rdflib": {
            "extras": [
                "sparql"
            ],
            "hashes": [
                "sha256:78149dd49d385efec3b3adfbd61c87afaf1281c30d3fcaf1b323b34f603fb155",
                "sha256:88208ea971a87886d60ae2b1a4b2cdc263527af0454c422118d43fe64b357877"
            ],
            "version": "==5.0.0"
        },
        "rdflib-jsonld": {
            "hashes": [
                "sha256:4f7d55326405071c7bce9acf5484643bcb984eadb84a6503053367da207105ed"
            ],
            "version": "==0.5.0"
        },
>>>>>>> b23a80d1
        "renku": {
            "editable": true,
            "extras": [
                "all"
            ],
            "path": "."
<<<<<<< HEAD
=======
        },
        "requests": {
            "hashes": [
                "sha256:b3559a131db72c33ee969480840fff4bb6dd111de7dd27c8ee1f820f4f00231b",
                "sha256:fe75cc94a9443b9246fc7049224f75604b113c36acb93f87b80ed42c44cbb898"
            ],
            "markers": "python_version >= '2.7' and python_version not in '3.0, 3.1, 3.2, 3.3, 3.4'",
            "version": "==2.24.0"
        },
        "rich": {
            "hashes": [
                "sha256:13cdbb6b72798be9ef30caf460d3949bf057d9f073f73cc853908d50cc31229f",
                "sha256:ca1008c18e91c2d0345764ddb871cc284feadc467241fbb468f14280b791388a"
            ],
            "markers": "python_version >= '3.6' and python_version < '4.0'",
            "version": "==9.3.0"
        },
        "ruamel.yaml": {
            "hashes": [
                "sha256:0db639b1b2742dae666c6fc009b8d1931ef15c9276ef31c0673cc6dcf766cf40",
                "sha256:412a6f5cfdc0525dee6a27c08f5415c7fd832a7afcb7a0ed7319628aed23d408"
            ],
            "version": "==0.16.5"
        },
        "ruamel.yaml.clib": {
            "hashes": [
                "sha256:058a1cc3df2a8aecc12f983a48bda99315cebf55a3b3a5463e37bb599b05727b",
                "sha256:1236df55e0f73cd138c0eca074ee086136c3f16a97c2ac719032c050f7e0622f",
                "sha256:1f8c0a4577c0e6c99d208de5c4d3fd8aceed9574bb154d7a2b21c16bb924154c",
                "sha256:2602e91bd5c1b874d6f93d3086f9830f3e907c543c7672cf293a97c3fabdcd91",
                "sha256:28116f204103cb3a108dfd37668f20abe6e3cafd0d3fd40dba126c732457b3cc",
                "sha256:2d24bd98af676f4990c4d715bcdc2a60b19c56a3fb3a763164d2d8ca0e806ba7",
                "sha256:2fd336a5c6415c82e2deb40d08c222087febe0aebe520f4d21910629018ab0f3",
                "sha256:30dca9bbcbb1cc858717438218d11eafb78666759e5094dd767468c0d577a7e7",
                "sha256:44c7b0498c39f27795224438f1a6be6c5352f82cb887bc33d962c3a3acc00df6",
                "sha256:464e66a04e740d754170be5e740657a3b3b6d2bcc567f0c3437879a6e6087ff6",
                "sha256:46d6d20815064e8bb023ea8628cfb7402c0f0e83de2c2227a88097e239a7dffd",
                "sha256:4df5019e7783d14b79217ad9c56edf1ba7485d614ad5a385d1b3c768635c81c0",
                "sha256:4e52c96ca66de04be42ea2278012a2342d89f5e82b4512fb6fb7134e377e2e62",
                "sha256:5254af7d8bdf4d5484c089f929cb7f5bafa59b4f01d4f48adda4be41e6d29f99",
                "sha256:52ae5739e4b5d6317b52f5b040b1b6639e8af68a5b8fd606a8b08658fbd0cab5",
                "sha256:53b9dd1abd70e257a6e32f934ebc482dac5edb8c93e23deb663eac724c30b026",
                "sha256:6c0a5dc52fc74eb87c67374a4e554d4761fd42a4d01390b7e868b30d21f4b8bb",
                "sha256:73b3d43e04cc4b228fa6fa5d796409ece6fcb53a6c270eb2048109cbcbc3b9c2",
                "sha256:74161d827407f4db9072011adcfb825b5258a5ccb3d2cd518dd6c9edea9e30f1",
                "sha256:75f0ee6839532e52a3a53f80ce64925ed4aed697dd3fa890c4c918f3304bd4f4",
                "sha256:839dd72545ef7ba78fd2aa1a5dd07b33696adf3e68fae7f31327161c1093001b",
                "sha256:8be05be57dc5c7b4a0b24edcaa2f7275866d9c907725226cdde46da09367d923",
                "sha256:8e8fd0a22c9d92af3a34f91e8a2594eeb35cba90ab643c5e0e643567dc8be43e",
                "sha256:a873e4d4954f865dcb60bdc4914af7eaae48fb56b60ed6daa1d6251c72f5337c",
                "sha256:ab845f1f51f7eb750a78937be9f79baea4a42c7960f5a94dde34e69f3cce1988",
                "sha256:b1e981fe1aff1fd11627f531524826a4dcc1f26c726235a52fcb62ded27d150f",
                "sha256:b4b0d31f2052b3f9f9b5327024dc629a253a83d8649d4734ca7f35b60ec3e9e5",
                "sha256:c6ac7e45367b1317e56f1461719c853fd6825226f45b835df7436bb04031fd8a",
                "sha256:daf21aa33ee9b351f66deed30a3d450ab55c14242cfdfcd377798e2c0d25c9f1",
                "sha256:e9f7d1d8c26a6a12c23421061f9022bb62704e38211fe375c645485f38df34a2",
                "sha256:f6061a31880c1ed6b6ce341215336e2f3d0c1deccd84957b6fa8ca474b41e89f"
            ],
            "markers": "python_version < '3.8' and platform_python_implementation == 'CPython'",
            "version": "==0.2.2"
        },
        "schema-salad": {
            "hashes": [
                "sha256:2593129052324bb1406c039d36e84ed01447d610748193bbe8de4d61ff4d9d97",
                "sha256:cd476fcf773096ebfa73ebe4bcd92eacd0eed2b29e4a5a3408412deecdde582e"
            ],
            "markers": "python_version >= '3.6'",
            "version": "==7.1.20210309094900"
        },
        "setuptools-scm": {
            "hashes": [
                "sha256:09c659d1d6680811c43f476a33c6d3d9872416580786e96bd29ea03e6a818e41",
                "sha256:69258e2eeba5f7ce1ed7a5f109519580fa3578250f8e4d6684859f86d1b15826",
                "sha256:731550a27e3901ee501c3bf99140b5436b8eeba341a9d19911cf364b8d573293",
                "sha256:892e63b4983f9e30f9e8bf89ad03d2a02a47e6e5ced09b03ae6fe952ade8a579",
                "sha256:a8994582e716ec690f33fec70cca0f85bd23ec974e3f783233e4879090a7faa8",
                "sha256:b42c150c34d6120babf3646abd7513e032be2e230b3d2034f27404c65aa0c977",
                "sha256:eaaec16b7af25c5f532b5af2332213bb6223d15cca4518f6dbc4c055641c86fd",
                "sha256:efc928d6a64162c88cdc85fa4b84adfbd6dbf9f9b04319bc495eb16dcfaae00a"
            ],
            "markers": "python_version >= '2.7' and python_version not in '3.0, 3.1, 3.2, 3.3, 3.4'",
            "version": "==4.1.2"
        },
        "shellescape": {
            "hashes": [
                "sha256:3ff2aeb6ce2c5a4e6059fe4a2a745a824f5a3834fe8365a39c5ea691073cfdb6",
                "sha256:e618b2bc13f2553315ca1669995dc10fcc2cae5f1e0fda49035ef02d56f0b358"
            ],
            "version": "==3.4.1"
        },
        "shellingham": {
            "hashes": [
                "sha256:4855c2458d6904829bd34c299f11fdeed7cfefbf8a2c522e4caea6cd76b3171e",
                "sha256:536b67a0697f2e4af32ab176c00a50ac2899c5a05e0d8e2dadac8e58888283f9"
            ],
            "markers": "python_version >= '2.6' and python_version not in '3.0, 3.1, 3.2, 3.3'",
            "version": "==1.4.0"
        },
        "six": {
            "hashes": [
                "sha256:30639c035cdb23534cd4aa2dd52c3bf48f06e5f4a941509c8bafd8ce11080259",
                "sha256:8b74bedcbbbaca38ff6d7491d76f2b06b3592611af620f8426e82dddb04a5ced"
            ],
            "markers": "python_version >= '2.7' and python_version not in '3.0, 3.1, 3.2, 3.3'",
            "version": "==1.15.0"
        },
        "smmap": {
            "hashes": [
                "sha256:7bfcf367828031dc893530a29cb35eb8c8f2d7c8f2d0989354d75d24c8573714",
                "sha256:84c2751ef3072d4f6b2785ec7ee40244c6f45eb934d9e543e2c51f1bd3d54c50"
            ],
            "markers": "python_version >= '2.7' and python_version not in '3.0, 3.1, 3.2, 3.3'",
            "version": "==3.0.5"
        },
        "tabulate": {
            "hashes": [
                "sha256:ac64cb76d53b1231d364babcd72abbb16855adac7de6665122f97b593f1eb2ba",
                "sha256:db2723a20d04bcda8522165c73eea7c300eda74e0ce852d9022e0159d7895007"
            ],
            "version": "==0.8.7"
        },
        "tqdm": {
            "hashes": [
                "sha256:1a336d2b829be50e46b84668691e0a2719f26c97c62846298dd5ae2937e4d5cf",
                "sha256:564d632ea2b9cb52979f7956e093e831c28d441c11751682f84c86fc46e4fd21"
            ],
            "markers": "python_version >= '2.6' and python_version not in '3.0, 3.1, 3.2, 3.3'",
            "version": "==4.48.2"
        },
        "typing-extensions": {
            "hashes": [
                "sha256:7cb407020f00f7bfc3cb3e7881628838e69d8f3fcab2f64742a5e76b2f841918",
                "sha256:99d4073b617d30288f569d3f13d2bd7548c3a7e4c8de87db09a9d29bb3a4a60c",
                "sha256:dafc7639cde7f1b6e1acc0f457842a83e722ccca8eef5270af2d74792619a89f"
            ],
            "markers": "python_version < '3.8'",
            "version": "==3.7.4.3"
        },
        "urllib3": {
            "hashes": [
                "sha256:8d7eaa5a82a1cac232164990f04874c594c9453ec55eef02eab885aa02fc17a2",
                "sha256:f5321fbe4bf3fefa0efd0bfe7fb14e90909eb62a48ccda331726b4319897dd5e"
            ],
            "markers": "python_version >= '2.7' and python_version not in '3.0, 3.1, 3.2, 3.3, 3.4' and python_version < '4.0'",
            "version": "==1.25.11"
        },
        "wcmatch": {
            "hashes": [
                "sha256:b9840a643ce7af0b845a1a6933b34d18ef6649e4406024f13889a7620002cdd1",
                "sha256:e30fa06e13f6c151d77b51d8105394db2d1fe24f323cbd61f3439c256388a45a"
            ],
            "markers": "python_version >= '3.5'",
            "version": "==6.1"
        },
        "werkzeug": {
            "hashes": [
                "sha256:2de2a5db0baeae7b2d2664949077c2ac63fbd16d98da0ff71837f7d1dea3fd43",
                "sha256:6c80b1e5ad3665290ea39320b91e1be1e0d5f60652b964a3070216de83d2e47c"
            ],
            "markers": "python_version >= '2.7' and python_version not in '3.0, 3.1, 3.2, 3.3, 3.4'",
            "version": "==1.0.1"
        },
        "zipp": {
            "hashes": [
                "sha256:3607921face881ba3e026887d8150cca609d517579abe052ac81fc5aeffdbd76",
                "sha256:51cb66cc54621609dd593d1787f286ee42a5c0adbb4b29abea5a63edc3e03098"
            ],
            "markers": "python_version >= '3.6'",
            "version": "==3.4.1"
>>>>>>> b23a80d1
        }
    },
    "develop": {
        "certifi": {
            "hashes": [
                "sha256:1a4995114262bffbc2413b159f2a1a480c969de6e6eb13ee966d470af86af59c",
                "sha256:719a74fb9e33b9bd44cc7f3a8d94bc35e4049deebe19ba7d8e108280cfd59830"
            ],
            "version": "==2020.12.5"
        },
        "chardet": {
            "hashes": [
                "sha256:0d6f53a15db4120f2b08c94f11e7d93d2c911ee118b6b30a04ec3ee8310179fa",
                "sha256:f864054d66fd9118f2e67044ac8981a54775ec5b67aed0441892edb553d21da5"
            ],
            "version": "==4.0.0"
        },
        "chartpress": {
            "hashes": [
                "sha256:803d025bc3d25909553300d946c9e6df8b6bf0176e0b41345b5e607f9f2eeb72",
                "sha256:ba44ae6b490c085ff5515ac5c8af304d8f6e2ac628ad3339f0fdb389f619b5d4"
            ],
            "index": "pypi",
            "version": "==1.0.4"
        },
        "docker": {
            "hashes": [
                "sha256:d3393c878f575d3a9ca3b94471a3c89a6d960b35feb92f033c0de36cc9d934db",
                "sha256:f3607d5695be025fa405a12aca2e5df702a57db63790c73b927eb6a94aac60af"
            ],
            "version": "==4.4.4"
        },
        "idna": {
            "hashes": [
                "sha256:b307872f855b18632ce0c21c5e45be78c0ea7ae4c15c828c20788b26921eb3f6",
                "sha256:b97d804b1e9b523befed77c48dacec60e6dcb0b5391d57af6a65a312a90648c0"
            ],
            "version": "==2.10"
        },
        "requests": {
            "hashes": [
                "sha256:27973dd4a904a4f13b263a19c866c13b92a39ed1c964655f025f3f8d3d75b804",
                "sha256:c210084e36a42ae6b9219e00e48287def368a26d03a048ddad7bfee44f75871e"
            ],
            "version": "==2.25.1"
        },
        "ruamel.yaml": {
            "hashes": [
                "sha256:012b9470a0ea06e4e44e99e7920277edf6b46eee0232a04487ea73a7386340a5",
                "sha256:076cc0bc34f1966d920a49f18b52b6ad559fbe656a0748e3535cf7b3f29ebf9e"
            ],
            "version": "==0.16.12"
        },
        "ruamel.yaml.clib": {
            "hashes": [
                "sha256:058a1cc3df2a8aecc12f983a48bda99315cebf55a3b3a5463e37bb599b05727b",
                "sha256:1236df55e0f73cd138c0eca074ee086136c3f16a97c2ac719032c050f7e0622f",
                "sha256:1f8c0a4577c0e6c99d208de5c4d3fd8aceed9574bb154d7a2b21c16bb924154c",
                "sha256:2602e91bd5c1b874d6f93d3086f9830f3e907c543c7672cf293a97c3fabdcd91",
                "sha256:28116f204103cb3a108dfd37668f20abe6e3cafd0d3fd40dba126c732457b3cc",
                "sha256:2d24bd98af676f4990c4d715bcdc2a60b19c56a3fb3a763164d2d8ca0e806ba7",
                "sha256:2fd336a5c6415c82e2deb40d08c222087febe0aebe520f4d21910629018ab0f3",
                "sha256:30dca9bbcbb1cc858717438218d11eafb78666759e5094dd767468c0d577a7e7",
                "sha256:44c7b0498c39f27795224438f1a6be6c5352f82cb887bc33d962c3a3acc00df6",
                "sha256:464e66a04e740d754170be5e740657a3b3b6d2bcc567f0c3437879a6e6087ff6",
                "sha256:46d6d20815064e8bb023ea8628cfb7402c0f0e83de2c2227a88097e239a7dffd",
                "sha256:4df5019e7783d14b79217ad9c56edf1ba7485d614ad5a385d1b3c768635c81c0",
                "sha256:4e52c96ca66de04be42ea2278012a2342d89f5e82b4512fb6fb7134e377e2e62",
                "sha256:5254af7d8bdf4d5484c089f929cb7f5bafa59b4f01d4f48adda4be41e6d29f99",
                "sha256:52ae5739e4b5d6317b52f5b040b1b6639e8af68a5b8fd606a8b08658fbd0cab5",
                "sha256:53b9dd1abd70e257a6e32f934ebc482dac5edb8c93e23deb663eac724c30b026",
                "sha256:6c0a5dc52fc74eb87c67374a4e554d4761fd42a4d01390b7e868b30d21f4b8bb",
                "sha256:73b3d43e04cc4b228fa6fa5d796409ece6fcb53a6c270eb2048109cbcbc3b9c2",
                "sha256:74161d827407f4db9072011adcfb825b5258a5ccb3d2cd518dd6c9edea9e30f1",
                "sha256:75f0ee6839532e52a3a53f80ce64925ed4aed697dd3fa890c4c918f3304bd4f4",
                "sha256:839dd72545ef7ba78fd2aa1a5dd07b33696adf3e68fae7f31327161c1093001b",
                "sha256:8be05be57dc5c7b4a0b24edcaa2f7275866d9c907725226cdde46da09367d923",
                "sha256:8e8fd0a22c9d92af3a34f91e8a2594eeb35cba90ab643c5e0e643567dc8be43e",
                "sha256:a873e4d4954f865dcb60bdc4914af7eaae48fb56b60ed6daa1d6251c72f5337c",
                "sha256:ab845f1f51f7eb750a78937be9f79baea4a42c7960f5a94dde34e69f3cce1988",
                "sha256:b1e981fe1aff1fd11627f531524826a4dcc1f26c726235a52fcb62ded27d150f",
                "sha256:b4b0d31f2052b3f9f9b5327024dc629a253a83d8649d4734ca7f35b60ec3e9e5",
                "sha256:c6ac7e45367b1317e56f1461719c853fd6825226f45b835df7436bb04031fd8a",
                "sha256:daf21aa33ee9b351f66deed30a3d450ab55c14242cfdfcd377798e2c0d25c9f1",
                "sha256:e9f7d1d8c26a6a12c23421061f9022bb62704e38211fe375c645485f38df34a2",
                "sha256:f6061a31880c1ed6b6ce341215336e2f3d0c1deccd84957b6fa8ca474b41e89f"
            ],
            "markers": "platform_python_implementation == 'CPython' and python_version < '3.9'",
            "version": "==0.2.2"
        },
        "six": {
            "hashes": [
                "sha256:30639c035cdb23534cd4aa2dd52c3bf48f06e5f4a941509c8bafd8ce11080259",
                "sha256:8b74bedcbbbaca38ff6d7491d76f2b06b3592611af620f8426e82dddb04a5ced"
            ],
            "version": "==1.15.0"
        },
        "urllib3": {
            "hashes": [
                "sha256:1b465e494e3e0d8939b50680403e3aedaa2bc434b7d5af64dfd3c958d7f5ae80",
                "sha256:de3eedaad74a2683334e282005cd8d7f22f4d55fa690a2a1020a416cb0a47e73"
            ],
<<<<<<< HEAD
            "version": "==1.26.3"
=======
            "markers": "python_version >= '2.7' and python_version not in '3.0, 3.1, 3.2, 3.3, 3.4' and python_version < '4.0'",
            "version": "==1.25.11"
>>>>>>> b23a80d1
        },
        "websocket-client": {
            "hashes": [
                "sha256:44b5df8f08c74c3d82d28100fdc81f4536809ce98a17f0757557813275fbb663",
                "sha256:63509b41d158ae5b7f67eb4ad20fecbb4eee99434e73e140354dc3ff8e09716f"
            ],
            "markers": "python_version >= '2.6' and python_version not in '3.0, 3.1, 3.2, 3.3'",
            "version": "==0.58.0"
        }
    }
}<|MERGE_RESOLUTION|>--- conflicted
+++ resolved
@@ -1,7 +1,7 @@
 {
     "_meta": {
         "hash": {
-            "sha256": "f5d8dffaf9c45d85aab3bcff01b6f0c5081a21048b958dde5558942ccb3fa8fa"
+            "sha256": "3fd1ae58738199468d6030cc88a478132830192c96331db1514aa4d38fc83e82"
         },
         "pipfile-spec": 6,
         "requires": {
@@ -16,8 +16,6 @@
         ]
     },
     "default": {
-<<<<<<< HEAD
-=======
         "appdirs": {
             "hashes": [
                 "sha256:7d5d0167b2b1ba821647616af46a749d1c653740dd0d2415100fe26e27afdf41",
@@ -676,15 +674,12 @@
             ],
             "version": "==0.5.0"
         },
->>>>>>> b23a80d1
         "renku": {
             "editable": true,
             "extras": [
                 "all"
             ],
             "path": "."
-<<<<<<< HEAD
-=======
         },
         "requests": {
             "hashes": [
@@ -854,7 +849,6 @@
             ],
             "markers": "python_version >= '3.6'",
             "version": "==3.4.1"
->>>>>>> b23a80d1
         }
     },
     "develop": {
@@ -867,24 +861,25 @@
         },
         "chardet": {
             "hashes": [
-                "sha256:0d6f53a15db4120f2b08c94f11e7d93d2c911ee118b6b30a04ec3ee8310179fa",
-                "sha256:f864054d66fd9118f2e67044ac8981a54775ec5b67aed0441892edb553d21da5"
-            ],
-            "version": "==4.0.0"
+                "sha256:84ab92ed1c4d4f16916e05906b6b75a6c0fb5db821cc65e70cbd64a3e2a5eaae",
+                "sha256:fc323ffcaeaed0e0a02bf4d117757b98aed530d9ed4531e3e15460124c106691"
+            ],
+            "version": "==3.0.4"
         },
         "chartpress": {
             "hashes": [
-                "sha256:803d025bc3d25909553300d946c9e6df8b6bf0176e0b41345b5e607f9f2eeb72",
-                "sha256:ba44ae6b490c085ff5515ac5c8af304d8f6e2ac628ad3339f0fdb389f619b5d4"
+                "sha256:47c1b5eebd1616f433f20ee6242dbb213e97f84ecbd8647189268115cc2dea29",
+                "sha256:8d1dfa6e87b82ac6b6aecc4e914f1a1bed396c597898dfa7826cf5768380b8f8"
             ],
             "index": "pypi",
-            "version": "==1.0.4"
+            "version": "==1.0.3"
         },
         "docker": {
             "hashes": [
                 "sha256:d3393c878f575d3a9ca3b94471a3c89a6d960b35feb92f033c0de36cc9d934db",
                 "sha256:f3607d5695be025fa405a12aca2e5df702a57db63790c73b927eb6a94aac60af"
             ],
+            "markers": "python_version >= '2.7' and python_version not in '3.0, 3.1, 3.2, 3.3, 3.4'",
             "version": "==4.4.4"
         },
         "idna": {
@@ -892,21 +887,23 @@
                 "sha256:b307872f855b18632ce0c21c5e45be78c0ea7ae4c15c828c20788b26921eb3f6",
                 "sha256:b97d804b1e9b523befed77c48dacec60e6dcb0b5391d57af6a65a312a90648c0"
             ],
+            "markers": "python_version >= '2.7' and python_version not in '3.0, 3.1, 3.2, 3.3'",
             "version": "==2.10"
         },
         "requests": {
             "hashes": [
-                "sha256:27973dd4a904a4f13b263a19c866c13b92a39ed1c964655f025f3f8d3d75b804",
-                "sha256:c210084e36a42ae6b9219e00e48287def368a26d03a048ddad7bfee44f75871e"
-            ],
-            "version": "==2.25.1"
+                "sha256:b3559a131db72c33ee969480840fff4bb6dd111de7dd27c8ee1f820f4f00231b",
+                "sha256:fe75cc94a9443b9246fc7049224f75604b113c36acb93f87b80ed42c44cbb898"
+            ],
+            "markers": "python_version >= '2.7' and python_version not in '3.0, 3.1, 3.2, 3.3, 3.4'",
+            "version": "==2.24.0"
         },
         "ruamel.yaml": {
             "hashes": [
-                "sha256:012b9470a0ea06e4e44e99e7920277edf6b46eee0232a04487ea73a7386340a5",
-                "sha256:076cc0bc34f1966d920a49f18b52b6ad559fbe656a0748e3535cf7b3f29ebf9e"
-            ],
-            "version": "==0.16.12"
+                "sha256:0db639b1b2742dae666c6fc009b8d1931ef15c9276ef31c0673cc6dcf766cf40",
+                "sha256:412a6f5cfdc0525dee6a27c08f5415c7fd832a7afcb7a0ed7319628aed23d408"
+            ],
+            "version": "==0.16.5"
         },
         "ruamel.yaml.clib": {
             "hashes": [
@@ -942,7 +939,7 @@
                 "sha256:e9f7d1d8c26a6a12c23421061f9022bb62704e38211fe375c645485f38df34a2",
                 "sha256:f6061a31880c1ed6b6ce341215336e2f3d0c1deccd84957b6fa8ca474b41e89f"
             ],
-            "markers": "platform_python_implementation == 'CPython' and python_version < '3.9'",
+            "markers": "python_version < '3.8' and platform_python_implementation == 'CPython'",
             "version": "==0.2.2"
         },
         "six": {
@@ -950,19 +947,16 @@
                 "sha256:30639c035cdb23534cd4aa2dd52c3bf48f06e5f4a941509c8bafd8ce11080259",
                 "sha256:8b74bedcbbbaca38ff6d7491d76f2b06b3592611af620f8426e82dddb04a5ced"
             ],
+            "markers": "python_version >= '2.7' and python_version not in '3.0, 3.1, 3.2, 3.3'",
             "version": "==1.15.0"
         },
         "urllib3": {
             "hashes": [
-                "sha256:1b465e494e3e0d8939b50680403e3aedaa2bc434b7d5af64dfd3c958d7f5ae80",
-                "sha256:de3eedaad74a2683334e282005cd8d7f22f4d55fa690a2a1020a416cb0a47e73"
-            ],
-<<<<<<< HEAD
-            "version": "==1.26.3"
-=======
+                "sha256:8d7eaa5a82a1cac232164990f04874c594c9453ec55eef02eab885aa02fc17a2",
+                "sha256:f5321fbe4bf3fefa0efd0bfe7fb14e90909eb62a48ccda331726b4319897dd5e"
+            ],
             "markers": "python_version >= '2.7' and python_version not in '3.0, 3.1, 3.2, 3.3, 3.4' and python_version < '4.0'",
             "version": "==1.25.11"
->>>>>>> b23a80d1
         },
         "websocket-client": {
             "hashes": [
