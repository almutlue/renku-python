--- conflicted
+++ resolved
@@ -170,12 +170,8 @@
     "pathspec>=0.7.0,<=0.8.0",
     "patool==1.12",
     "pluggy==0.13.1",
-<<<<<<< HEAD
+    "portalocker>=2.2.1,<2.3",
     "psutil>=5.4.7,<5.8.1",
-=======
-    "portalocker>=2.2.1,<2.3",
-    "psutil>=5.4.7,<=5.7.2",
->>>>>>> b23a80d1
     "pyasn1>=0.4.5,<=0.4.8",
     "pyjwt==2.0.1",
     "pyld==2.0.3",
