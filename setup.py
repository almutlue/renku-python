# -*- coding: utf-8 -*-
#
# Copyright 2017-2021 - Swiss Data Science Center (SDSC)
# A partnership between École Polytechnique Fédérale de Lausanne (EPFL) and
# Eidgenössische Technische Hochschule Zürich (ETHZ).
#
# Licensed under the Apache License, Version 2.0 (the "License");
# you may not use this file except in compliance with the License.
# You may obtain a copy of the License at
#
#     http://www.apache.org/licenses/LICENSE-2.0
#
# Unless required by applicable law or agreed to in writing, software
# distributed under the License is distributed on an "AS IS" BASIS,
# WITHOUT WARRANTIES OR CONDITIONS OF ANY KIND, either express or implied.
# See the License for the specific language governing permissions and
# limitations under the License.
"""Python SDK and CLI for the Renku platform."""

import os
import shutil
from pathlib import Path
from tempfile import TemporaryDirectory

from setuptools import Command, find_packages, setup
from setuptools.command.bdist_egg import bdist_egg as _bdist_egg
from setuptools.command.build_ext import build_ext as _build_ext
from setuptools.command.build_py import build_py as _build_py
from setuptools.command.develop import develop as _develop

URL = "https://github.com/SwissDataScienceCenter/renku-project-template"
REFERENCE = "0.1.15"


class DownloadTemplates(Command):
    description = "Download renku repository templates"

    user_options = []

    def initialize_options(self):
        pass

    def finalize_options(self):
        pass

    def run(self):
        from renku.core.commands.init import fetch_template_from_git, read_template_manifest

        with TemporaryDirectory() as tempdir:
            # download and extract template data
            temppath = Path(tempdir)
            print("downloading Renku templates...")
            fetch_template_from_git(URL, REFERENCE, temppath)
            read_template_manifest(temppath, checkout=True)

            # copy templates
            current_path = Path.cwd()
            template_path = current_path / "renku" / "templates"
            if template_path.exists():
                shutil.rmtree(str(template_path))
            shutil.copytree(str(temppath), str(template_path), ignore=shutil.ignore_patterns(".git"))


class bdist_egg(_bdist_egg):
    def run(self):
        self.run_command("DownloadTemplates")
        _bdist_egg.run(self)


class build_ext(_build_ext):
    def run(self):
        self.run_command("DownloadTemplates")
        _build_ext.run(self)


class build_py(_build_py):
    def run(self):
        self.run_command("DownloadTemplates")
        _build_py.run(self)


class develop(_develop):
    def run(self):
        self.run_command("DownloadTemplates")
        _develop.run(self)


readme = open("README.rst").read()
history = open("CHANGES.rst").read()

tests_require = [
    "black==19.10b0",
    "check-manifest>=0.37,<0.47",
    "coverage>=4.5.3,<5.6",
    "fakeredis>=1.4.1,<1.5.1",
    "flake8>=3.8,<3.10",
    "flaky==3.7.0",
    "freezegun>=0.3.12,<1.1.1",
    "isort>=5.3.2,<5.8.0",
    "pydocstyle>=3.0.0,<6.0.1",
    "pytest-black>=0.3.10,<0.3.13",
    "pytest-cache==1.0",
    "pytest-cov>=2.5.1,<2.12.0",
    "pytest-flake8>=1.0.6,<1.0.8",
    "pytest-mock>=3.2.0,<3.6.0",
    "pytest-pep8==1.0.6",
    "pytest-timeout==1.4.2",
    "pytest-xdist>=1.34.0,<2.3.0",
    "pytest>=4.0.0,<6.2.4",
    "responses>=0.7.0,<0.13.3",
]


service_requires = [
<<<<<<< HEAD
    "apispec>=4.0.0,<4.5.0",
=======
    "apispec>=4.0.0,<=4.1.0",
    "apispec-webframeworks==0.5.2",
>>>>>>> a05b6158
    "circus==0.17.1",
    "docker-compose==1.29.1",
    "flask==1.1.2",
    "gunicorn",
    "marshmallow==3.11.1",
    "ptvsd>=4.3.0,<4.4.0",
    "python-dotenv==0.17.0",
    "redis==3.5.3",
    "rq-scheduler==0.11.0",
    "rq==1.8.0",
    "sentry-sdk[flask]>=0.7.4,<1.0.1",
    "walrus==0.8.2",
]


extras_require = {
    "docs": ["Jinja2>=2.11.3,<=2.11.4", "Sphinx>=1.6.3,<3.5.4", "sphinx-rtd-theme>=0.5.0,<0.6"],
    "runner": ["cwlref-runner==1.0"],
    "notebook": [],
    "tests": tests_require,
    "service": service_requires,
}

setup_requires = ["pytest-runner>=2.6.2,<5.4", "setuptools_scm>=3.1.0,<6.0.2", "wheel"]


extras_require["all"] = list(setup_requires)
for name, reqs in extras_require.items():
    if name.startswith(":"):
        continue
    extras_require["all"].extend(reqs)

extras_require["nodocs"] = list(setup_requires)
for name, reqs in extras_require.items():
    if name.startswith(":") or name == "docs":
        continue
    extras_require["nodocs"].extend(reqs)

install_requires = [
    "appdirs>=1.4.3,<=1.4.4 ",
<<<<<<< HEAD
    "attrs>=19.3.0,<20.4.0",
    "calamus>=0.3.7,<0.3.8",
=======
    "attrs>=19.3.0,<=20.2.0",
    "calamus>=0.3.8,<0.3.9",
>>>>>>> a05b6158
    "click-completion>=0.5.0,<=0.5.3",
    "click-option-group>=0.5.2,<0.6.0",
    "click-plugins==1.1.1",
    "click>=7.0,<=7.1.2",
    "cryptography>=3.4.1,<3.5",
    "cwlgen>=0.4.0,<=0.4.2",
    "cwltool>=3.0.20210319143721,<3.1",
    "environ_config>=18.2.0,<=20.1.0",
    "filelock>=3.0.0,<=3.0.12",
    "gitpython==3.1.14",
    "humanize>=2.5.0,<3.4.0",
    "jinja2>=2.10.3,<=2.11.4",
    "ndg-httpsclient==0.5.1",
    "pathspec>=0.7.0,<=0.8.0",
    "patool==1.12",
    "pluggy==0.13.1",
    "portalocker>=2.2.1,<2.4",
    "psutil>=5.4.7,<5.8.1",
    "pyasn1>=0.4.5,<=0.4.8",
    "pyjwt==2.0.1",
    "pyld==2.0.3",
    "pyOpenSSL>=19.0.0,<20.1.0",
    "pyshacl==0.14.3",
    "python-dateutil>=2.6.1,<=2.8.1",
    "python-editor==1.0.4",
    "PyYAML>=3.12,<5.4.2",
    "rdflib-jsonld>=0.5.0,<0.6.0",
    "rdflib>=5.0.0,<5.1",
    "requests>=2.23.0,<=2.24.0",
    "rich>=9.3.0,<10.2.0",
    "setuptools_scm>=3.1.0,<6.0.2",
    "tabulate>=0.7.7,<0.8.10",
    "tqdm>=4.48.1,<4.60.1",
    "wcmatch>=6.0.0,<8.2",
    "werkzeug>=0.15.5,<=1.0.1",
]


complete_setup_requires = list(set(install_requires + setup_requires))

packages = find_packages()

version_template = """\
# -*- coding: utf-8 -*-
#
# Copyright 2017-%d - Swiss Data Science Center (SDSC)
# A partnership between École Polytechnique Fédérale de Lausanne (EPFL) and
# Eidgenössische Technische Hochschule Zürich (ETHZ).
#
# Licensed under the Apache License, Version 2.0 (the "License");
# you may not use this file except in compliance with the License.
# You may obtain a copy of the License at
#
#     http://www.apache.org/licenses/LICENSE-2.0
#
# Unless required by applicable law or agreed to in writing, software
# distributed under the License is distributed on an "AS IS" BASIS,
# WITHOUT WARRANTIES OR CONDITIONS OF ANY KIND, either express or implied.
# See the License for the specific language governing permissions and
# limitations under the License.
\"\"\"Version information for Renku.\"\"\"

__version__ = {version!r}


def _get_distribution_url():
    try:
        import pkg_resources
        d = pkg_resources.get_distribution('renku')
        metadata = d._get_metadata(d.PKG_INFO)
        home_page = [m for m in metadata if m.startswith('Home-page:')]
        return home_page[0].split(':', 1)[1].strip()
    except Exception:
        return 'N/A'


version_url = '{{}}/tree/{{}}'.format(_get_distribution_url(), 'v' + __version__)
"""


def renku_scheme(version):
    if version.exact or version.node is None:
        return version.format_choice("", "+dirty")
    else:
        return version.format_choice("+{node}", "+{node}+dirty")


setup(
    name="renku",
    use_scm_version={
        # "local_scheme": "dirty-tag",
        "local_scheme": renku_scheme,
        "write_to": os.path.join("renku", "version.py"),
        "write_to_template": version_template,
    },
    description=__doc__,
    long_description=readme + "\n\n" + history,
    long_description_content_type="text/x-rst",
    keywords="Renku CLI",
    license="Apache License 2.0",
    author="Swiss Data Science Center",
    author_email="contact@datascience.ch",
    url="https://github.com/swissdatasciencecenter/renku-python",
    project_urls={
        "Changelog": "https://github.com/swissdatasciencecenter/renku-python/blob/master/CHANGES.rst",
        "Docs": "https://renku-python.rtfd.io/",
    },
    packages=packages,
    zip_safe=False,
    include_package_data=True,
    platforms="any",
    entry_points={"console_scripts": ["renku=renku.cli:cli"]},
    extras_require=extras_require,
    install_requires=install_requires,
    setup_requires=complete_setup_requires,
    tests_require=tests_require,
    cmdclass={
        "bdist_egg": bdist_egg,
        "build_py": build_py,
        "build_ext": build_ext,
        "develop": develop,
        "DownloadTemplates": DownloadTemplates,
    },
    classifiers=[
        "Environment :: Web Environment",
        "Intended Audience :: Developers",
        "Intended Audience :: Science/Research",
        "License :: OSI Approved :: Apache Software License",
        "Operating System :: OS Independent",
        "Programming Language :: Python",
        "Topic :: Internet :: WWW/HTTP :: Dynamic Content",
        "Topic :: Software Development :: Libraries :: Python Modules",
        "Programming Language :: Python :: 3",
        "Programming Language :: Python :: 3.6",
        "Programming Language :: Python :: 3.7",
        "Programming Language :: Python :: 3.8",
        "Development Status :: 4 - Beta",
    ],
)<|MERGE_RESOLUTION|>--- conflicted
+++ resolved
@@ -112,12 +112,8 @@
 
 
 service_requires = [
-<<<<<<< HEAD
     "apispec>=4.0.0,<4.5.0",
-=======
-    "apispec>=4.0.0,<=4.1.0",
-    "apispec-webframeworks==0.5.2",
->>>>>>> a05b6158
+    "apispec-webframeworks>=0.5.2,<0.6",
     "circus==0.17.1",
     "docker-compose==1.29.1",
     "flask==1.1.2",
@@ -158,13 +154,8 @@
 
 install_requires = [
     "appdirs>=1.4.3,<=1.4.4 ",
-<<<<<<< HEAD
     "attrs>=19.3.0,<20.4.0",
-    "calamus>=0.3.7,<0.3.8",
-=======
-    "attrs>=19.3.0,<=20.2.0",
     "calamus>=0.3.8,<0.3.9",
->>>>>>> a05b6158
     "click-completion>=0.5.0,<=0.5.3",
     "click-option-group>=0.5.2,<0.6.0",
     "click-plugins==1.1.1",
@@ -190,7 +181,7 @@
     "pyshacl==0.14.3",
     "python-dateutil>=2.6.1,<=2.8.1",
     "python-editor==1.0.4",
-    "PyYAML>=3.12,<5.4.2",
+    "PyYAML>=5.4,<=5.4.1",
     "rdflib-jsonld>=0.5.0,<0.6.0",
     "rdflib>=5.0.0,<5.1",
     "requests>=2.23.0,<=2.24.0",
